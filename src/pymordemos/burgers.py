#!/usr/bin/env python
# This file is part of the pyMOR project (http://www.pymor.org).
# Copyright Holders: Rene Milk, Stephan Rave, Felix Schindler
# License: BSD 2-Clause License (http://opensource.org/licenses/BSD-2-Clause)

"""Burgers demo.

Usage:
  burgers.py [-hp] [--grid=NI] [--grid-type=TYPE] [--initial-data=TYPE] [--lxf-lambda=VALUE] [--nt=COUNT]
             [--not-periodic] [--num-flux=FLUX] [--vx=XSPEED] [--vy=YSPEED] [--implicit] EXP


Arguments:
  EXP                    Exponent


Options:
  --grid=NI              Use grid with (2*NI)*NI elements [default: 60].

  --grid-type=TYPE       Type of grid to use (rect, tria) [default: rect].

  --initial-data=TYPE    Select the initial data (sin, bump) [default: sin]

  --lxf-lambda=VALUE     Parameter lambda in Lax-Friedrichs flux [default: 1].

  --nt=COUNT             Number of time steps [default: 100].

  --not-periodic         Solve with dirichlet boundary conditions on left
                         and bottom boundary.

  --num-flux=FLUX        Numerical flux to use (lax_friedrichs, engquist_osher)
                         [default: lax_friedrichs].

  -h, --help             Show this message.

  --vx=XSPEED            Speed in x-direction [default: 1].

  --vy=YSPEED            Speed in y-direction [default: 1].
<<<<<<< HEAD

  --implicit             use implicit instead of explicit euler time stepper
'''
=======
"""
>>>>>>> 59db8875

from __future__ import absolute_import, division, print_function

import sys
import math as m
import time
from functools import partial

from docopt import docopt

import pymor.core as core
core.logger.MAX_HIERACHY_LEVEL = 2
from pymor.analyticalproblems.burgers import Burgers2DProblem
from pymor.discretizers.advection import discretize_nonlinear_instationary_advection_fv
from pymor.domaindiscretizers import discretize_domain_default
from pymor.grids import RectGrid, TriaGrid

core.set_log_levels({'pymor.algorithms': 'INFO',
                     'pymor.discretizations': 'INFO'})


def burgers_demo(args):
    args['--grid'] = int(args['--grid'])
    args['--grid-type'] = args['--grid-type'].lower()
    assert args['--grid-type'] in ('rect', 'tria')
    args['--initial-data'] = args['--initial-data'].lower()
    assert args['--initial-data'] in ('sin', 'bump')
    args['--lxf-lambda'] = float(args['--lxf-lambda'])
    args['--nt'] = int(args['--nt'])
    args['--not-periodic'] = bool(args['--not-periodic'])
    args['--num-flux'] = args['--num-flux'].lower()
    assert args['--num-flux'] in ('lax_friedrichs', 'engquist_osher', 'simplified_engquist_osher')
    args['--vx'] = float(args['--vx'])
    args['--vy'] = float(args['--vy'])
    args['EXP'] = float(args['EXP'])
    args['--implicit'] = bool(args['--implicit'])

    print('Setup Problem ...')
    grid_type_map = {'rect': RectGrid, 'tria': TriaGrid}
    domain_discretizer = partial(discretize_domain_default, grid_type=grid_type_map[args['--grid-type']])
    problem = Burgers2DProblem(vx=args['--vx'], vy=args['--vy'], initial_data_type=args['--initial-data'],
                               parameter_range=(0, 1e42), torus=not args['--not-periodic'])

    print('Discretize ...')
    discretizer = discretize_nonlinear_instationary_advection_fv
    discretization, data = discretizer(problem, diameter=m.sqrt(2) / args['--grid'],
                                       num_flux=args['--num-flux'], lxf_lambda=args['--lxf-lambda'],
                                       nt=args['--nt'], domain_discretizer=domain_discretizer,
                                       implicit_stepper=args['--implicit'])
    print(discretization.operator.grid)

    print('The parameter type is {}'.format(discretization.parameter_type))

    mu = args['EXP']
    # U = discretization.solve(0)
    print('Solving for exponent = {} ... '.format(mu))
    sys.stdout.flush()
    # pr = cProfile.Profile()
    # pr.enable()
    tic = time.time()
    U = discretization.solve(mu)
    # pr.disable()
    print('Solving took {}s'.format(time.time() - tic))
    # pr.dump_stats('bla')
    discretization.visualize(U)

if __name__ == '__main__':
    # parse arguments
    args = docopt(__doc__)
    # run demo
    burgers_demo(args)<|MERGE_RESOLUTION|>--- conflicted
+++ resolved
@@ -36,13 +36,8 @@
   --vx=XSPEED            Speed in x-direction [default: 1].
 
   --vy=YSPEED            Speed in y-direction [default: 1].
-<<<<<<< HEAD
 
   --implicit             use implicit instead of explicit euler time stepper
-'''
-=======
-"""
->>>>>>> 59db8875
 
 from __future__ import absolute_import, division, print_function
 

--- conflicted
+++ resolved
@@ -6,6 +6,7 @@
 
 import numpy as np
 import scipy
+
 
 from pymor.algorithms.timestepping import ExplicitEulerTimeStepper, ImplicitEulerTimeStepper
 from pymor.analyticalproblems.advection import InstationaryAdvectionProblem
@@ -24,14 +25,8 @@
 
 def discretize_nonlinear_instationary_advection_fv(analytical_problem, diameter=None, nt=100, num_flux='lax_friedrichs',
                                                    lxf_lambda=1., eo_gausspoints=5, eo_intervals=1, num_values=None,
-<<<<<<< HEAD
                                                    domain_discretizer=None, grid=None, boundary_info=None,
                                                    implicit_stepper=False):
-    '''Discretizes an |InstationaryAdvectionProblem| using the finite volume method.
-=======
-                                                   domain_discretizer=None, grid=None, boundary_info=None):
-    """Discretizes an |InstationaryAdvectionProblem| using the finite volume method.
->>>>>>> 59db8875
 
     Simple explicit Euler time-stepping is used for time-discretization.
 
